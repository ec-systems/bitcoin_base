# Bitcoin Dart Package

A comprehensive Bitcoin library for Dart that provides functionality to create, sign, and send Bitcoin transactions. This library supports a wide range of Bitcoin transaction types and features, making it suitable for various use cases.

This package was inspired by the [python-bitcoin-utils](https://github.com/karask/python-bitcoin-utils) package and turned into Dart
<<<<<<< HEAD
=======

>>>>>>> b6a03083
## Features

- Create and sign Bitcoin transactions
- Addresses
  - Legacy Keys and Addresses (P2PK, P2PKH, P2SH)
  - Segwit Addresses (P2WPKH, P2SH-P2WPKH, P2WSH and P2SH-P2WSH, Taproot (segwit v1))
- Support for different transaction types:
  - Legacy transactions (P2PKH, P2SH)
      - Transaction with P2PKH input and outputs
      - Create a P2PKH Transaction with different SIGHASHes
      - Create a P2SH Address
      - Create (spent) a P2SH Transaction
- Segwit Transactions
  - Transaction to pay to a P2WPKH
  - Spend from a P2SH(P2WPKH) nested segwit address
- Timelock Transactions
  - Create a P2SH address with a relative timelock
  - Spend from a timelocked address
- Taproot (segwit v1) Transactions
  - Spend from a taproot address
  - Spend a multi input that contains both taproot and legacy UTXOs
  - Send to taproot address that contains a single script path spend
  - Spend taproot from key path (has single alternative script path spend)
  - Spend taproot from script path (has single alternative script path spend)
  - Send to taproot address that contains two scripts path spends
  - Send to taproot address that contains three scripts path spends
- Sign
  - sign message
  - sign transactions
  - Schnorr sign (segwit transactions)
  - support different `sighash`
  - get public key of signature

## Example
A large number of examples and tests have been prepared you can see them in the [test folder](https://github.com/MohsenHaydari/bitcoin/tree/main/test)

- Keys and addresses
```
      // private key
      final prive = ECPrivate.fromWif("");
      prive.signMessage(message) // sign message
      prive.signInput(txDigest) // sign legacy and segwit 
      prive.signTapRoot(txDigest) // sign taprot 
      prive.getPublic() // public key

      // publick key
      final public = prive.getPublic();
      public.verify(message, signature); // verify message
      ECPublic.getSignaturPublic(message, signatur) // get public of signatur
      public.toAddress(); // P2pkhAddress
      public.toSegwitAddress(); // P2wpkhAddress  addres
      final script = Script(script: [public.toHex(), 'OP_CHECKSIG']);
      final addr = P2shAddress(script: script); // p2sh address
      ....
      final script = Script(script: [
        'OP_1',
        prive.getPublic().toHex(),
        'OP_1',
        'OP_CHECKMULTISIG'
      ]);
      final pw = P2wshAddress(script: script); // p2wsh addres
      final addr = public.toTaprootAddress(); // taproot addres
  
```
- spend P2PK/P2PKH
  
```
  final txin = utxo.map((e) => TxInput(txId: e.txId, txIndex: e.vout)).toList(); // p2pk UTXO
  final List<TxOutput> txOut = [
    TxOutput(
        amount: value,
        scriptPubKey: Script(script: receiver.toScriptPubKey()))
  ];
  if (hasChanged) {
    txOut.add(TxOutput(
        amount: changedValue,
        scriptPubKey: Script(script: senderAddress.toScriptPubKey())));
  }
  final tx = BtcTransaction(inputs: txin, outputs: txOut);
  for (int i = 0; i < txin.length; i++) {
    final sc = senderPub.toRedeemScript();
    final txDigit =
        tx.getTransactionDigit(txInIndex: i, script: sc, sighash: sighash);
    final signedTx = prive.signInput(txDigit, sighash);
    txin[i].scriptSig = Script(script: [signedTx]);
  }
  tx.serialize(); // ready for broadcast
  
```
- spend P2PKH/P2WKH
  
```
  final txin = utxo.map((e) => TxInput(txId: e.txId, txIndex: e.vout)).toList(); // P2PKH UTXO
  final List<TxOutput> txOut = [
    TxOutput(
        amount: value,
        scriptPubKey: Script(script: receiver.toScriptPubKey()))
  ];
  if (hasChanged) {
    final senderAddress = senderPub.toAddress();
    txOut.add(TxOutput(
        amount: changedValue,
        scriptPubKey: Script(script: senderAddress.toScriptPubKey()))); // changed address
  }
  final tx = BtcTransaction(inputs: txin, outputs: txOut, hasSegwit: false);
  for (int b = 0; b < txin.length; b++) {
    final txDigit = tx.getTransactionDigit(
        txInIndex: b,
        script: Script(script: senderPub.toAddress().toScriptPubKey()),
        sighash: sighash);
    final signedTx = sign(txDigit, sigHash: sighash);
    txin[b].scriptSig = Script(script: [signedTx, senderPub.toHex()]);
  }
  tx.serialize(); // ready for broadcast
  
```
- spend P2WKH/P2SH
  
```
  final txin = utxo.map((e) => TxInput(txId: e.txId, txIndex: e.vout)).toList(); // p2wkh utxo
  final List<TxWitnessInput> w = [];
  final List<TxOutput> txOut = [
    TxOutput(
        amount: value,
        scriptPubKey: receiver.toRedeemScript().toP2shScriptPubKey())
  ];
  if (hasChanged) {
    txOut.add(TxOutput(
        amount: changedValue,
        scriptPubKey:
            Script(script: senderPub.toSegwitAddress().toScriptPubKey()))); // changed address
  }
  final tx = BtcTransaction(inputs: txin, outputs: txOut, hasSegwit: true);
  for (int i = 0; i < txin.length; i++) {
    // get segwit transaction digest
    final txDigit = tx.getTransactionSegwitDigit(
        txInIndex: i,
        script: Script(script: senderPub.toAddress().toScriptPubKey()),
        sighash: sighash,
        amount: utxo[i].value);
    final signedTx = sign(txDigit,sighas);
    w.add(TxWitnessInput(stack: [signedTx, senderPub.toHex()]));
  }
  tx.witnesses.addAll(w);
  tx.serialize(); // ready for broadcast
  
```

## Contributing

Contributions are welcome! Please follow these guidelines:
 - Fork the repository and create a new branch.
 - Make your changes and ensure tests pass.
 - Submit a pull request with a detailed description of your changes.

## Feature requests and bugs #

Please file feature requests and bugs in the [issue tracker](https://github.com/MohsenHaydari/bitcoin_base/issues).
<|MERGE_RESOLUTION|>--- conflicted
+++ resolved
@@ -3,10 +3,8 @@
 A comprehensive Bitcoin library for Dart that provides functionality to create, sign, and send Bitcoin transactions. This library supports a wide range of Bitcoin transaction types and features, making it suitable for various use cases.
 
 This package was inspired by the [python-bitcoin-utils](https://github.com/karask/python-bitcoin-utils) package and turned into Dart
-<<<<<<< HEAD
-=======
 
->>>>>>> b6a03083
+
 ## Features
 
 - Create and sign Bitcoin transactions
